resolvers += Resolver.sonatypeRepo("releases")
resolvers += Resolver.bintrayRepo("slamdata-inc", "maven-public")

<<<<<<< HEAD
addSbtPlugin("io.get-coursier" % "sbt-coursier" % "2.0.0-RC3-3")
addSbtPlugin("com.slamdata"    % "sbt-slamdata" % "3.1.0")
=======
addSbtPlugin("io.get-coursier" % "sbt-coursier" % "2.0.0-RC3-1")
addSbtPlugin("com.slamdata"    % "sbt-slamdata" % "3.2.0")
>>>>>>> 55384a18
<|MERGE_RESOLUTION|>--- conflicted
+++ resolved
@@ -1,10 +1,5 @@
 resolvers += Resolver.sonatypeRepo("releases")
 resolvers += Resolver.bintrayRepo("slamdata-inc", "maven-public")
 
-<<<<<<< HEAD
-addSbtPlugin("io.get-coursier" % "sbt-coursier" % "2.0.0-RC3-3")
-addSbtPlugin("com.slamdata"    % "sbt-slamdata" % "3.1.0")
-=======
 addSbtPlugin("io.get-coursier" % "sbt-coursier" % "2.0.0-RC3-1")
-addSbtPlugin("com.slamdata"    % "sbt-slamdata" % "3.2.0")
->>>>>>> 55384a18
+addSbtPlugin("com.slamdata"    % "sbt-slamdata" % "3.2.0")