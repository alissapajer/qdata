--- conflicted
+++ resolved
@@ -3,10 +3,5 @@
 
 addSbtPlugin("com.eed3si9n"    % "sbt-assembly"  % "0.14.10")
 addSbtPlugin("com.eed3si9n"    % "sbt-buildinfo" % "0.9.0")
-<<<<<<< HEAD
-addSbtPlugin("io.get-coursier" % "sbt-coursier"  % "1.1.0-M13-4")
-addSbtPlugin("com.slamdata"    % "sbt-slamdata"  % "2.5.6")
-=======
 addSbtPlugin("io.get-coursier" % "sbt-coursier"  % "1.1.0-M14-4")
-addSbtPlugin("com.slamdata"    % "sbt-slamdata"  % "2.3.0")
->>>>>>> b142503f
+addSbtPlugin("com.slamdata"    % "sbt-slamdata"  % "2.5.6")