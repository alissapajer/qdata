--- conflicted
+++ resolved
@@ -3,10 +3,5 @@
 
 addSbtPlugin("com.eed3si9n"    % "sbt-assembly"  % "0.14.10")
 addSbtPlugin("com.eed3si9n"    % "sbt-buildinfo" % "0.9.0")
-<<<<<<< HEAD
-addSbtPlugin("io.get-coursier" % "sbt-coursier"  % "2.0.0-RC3-3")
-addSbtPlugin("com.slamdata"    % "sbt-slamdata"  % "3.1.0")
-=======
 addSbtPlugin("io.get-coursier" % "sbt-coursier"  % "2.0.0-RC3-1")
-addSbtPlugin("com.slamdata"    % "sbt-slamdata"  % "3.2.0")
->>>>>>> 55384a18
+addSbtPlugin("com.slamdata"    % "sbt-slamdata"  % "3.2.0")